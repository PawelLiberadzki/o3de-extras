/*
 * Copyright (c) Contributors to the Open 3D Engine Project.
 * For complete copyright and license terms please see the LICENSE at the root of this distribution.
 *
 * SPDX-License-Identifier: Apache-2.0 OR MIT
 *
 */
#pragma once

#include <Atom/Feature/Utils/FrameCaptureBus.h>
#include <AzCore/std/containers/span.h>
#include <ROS2/ROS2GemUtilities.h>
#include <chrono>
#include <rclcpp/publisher.hpp>
#include <sensor_msgs/msg/image.hpp>
#include <std_msgs/msg/header.hpp>

namespace ROS2
{
    struct CameraConfiguration
    {
        float m_verticalFieldOfViewDeg = 90.0f; //!< Vertical field of view of camera sensor.
        int m_width = 640; //!< Camera image width in pixels.
        int m_height = 480; //!< Camera image height in pixels.
    };

    //! Structure containing all information required to create the camera sensor.
    struct CameraSensorDescription
    {
        //! Constructor to create the description
<<<<<<< HEAD
        //! @param cameraName - name of the camera; used to differentiate cameras in a multi-camera setup
        //! @param verticalFov - vertical field of view of camera sensor
        //! @param width - camera image width in pixels
        //! @param height - camera image height in pixels
        //! @param entityId - entityId of camera sensor
        CameraSensorDescription(const AZStd::string& cameraName, float verticalFov, int width, int height, AZ::EntityId entityId);
=======
        //! @param cameraName - name of the camera; used to differentiate cameras in a multi-camera setup.
        //! @param configuration - configuration structure for the camera, defining its characteristics.
        CameraSensorDescription(const AZStd::string& cameraName, const CameraConfiguration& configuration);
>>>>>>> ba41bbaf

        const CameraConfiguration m_cameraConfiguration; //!< Configuration of the camera.
        const AZStd::string m_cameraName; //!< Camera name to differentiate cameras in a multi-camera setup.

<<<<<<< HEAD
        const float m_aspectRatio; //!< camera image aspect ratio; equal to (width / height)
        const AZ::Matrix4x4 m_viewToClipMatrix; //!< camera view to clip space transform matrix; derived from other parameters
        const AZStd::array<double, 9> m_cameraIntrinsics; //!< camera intrinsics; derived from other parameters
        const AZ::EntityId m_entityId; //! Entity Id that is owning this sensor.
=======
        const float m_aspectRatio; //!< Camera image aspect ratio; equal to (width / height).
        const AZ::Matrix4x4 m_viewToClipMatrix; //!< Camera view to clip space transform matrix; derived from other parameters.
        const AZStd::array<double, 9> m_cameraIntrinsics; //!< Camera intrinsics; derived from other parameters.

>>>>>>> ba41bbaf
    private:
        AZ::Matrix4x4 MakeViewToClipMatrix() const;
        AZStd::array<double, 9> MakeCameraIntrinsics() const;
        void ValidateParameters() const;
    };

    //! Class to create camera sensor using Atom renderer
    //! It creates dedicated rendering pipeline for each camera
    class CameraSensor
    {
    public:
        //! Initializes rendering pipeline for the camera sensor.
        //! @param cameraSensorDescription - camera sensor description used to create camera pipeline.
        //! @param entityId - entityId for the owning sensor component.
        CameraSensor(const CameraSensorDescription& cameraSensorDescription, const AZ::EntityId& entityId);

        //! Deinitializes rendering pipeline for the camera sensor
        virtual ~CameraSensor();

        //! Publish Image Message frame from rendering pipeline
        //! @param publishers - ROS2 publishers to publish image in future : color, depth ...
        //! @param header - header with filled message information (frame, timestamp, seq)
        //! @param cameraPose - current camera pose from which the rendering should take place
        virtual void RequestMessagePublication(
            AZStd::span<std::shared_ptr<rclcpp::Publisher<sensor_msgs::msg::Image>>> publishers,
            const AZ::Transform& cameraPose,
            const std_msgs::msg::Header& header);

        //! Get the camera sensor description
        [[nodiscard]] const CameraSensorDescription& GetCameraSensorDescription() const;

    private:
        //! Publish Image Message frame from rendering pipeline
        //! @param publisher - ROS2 publisher to publish image in future
        //! @param header - header with filled message information (frame, timestamp, seq)
        //! @param cameraPose - current camera pose from which the rendering should take place
        void RequestMessagePublication(
            std::shared_ptr<rclcpp::Publisher<sensor_msgs::msg::Image>> publisher,
            const AZ::Transform& cameraPose,
            const std_msgs::msg::Header& header);

        CameraSensorDescription m_cameraSensorDescription;
        AZStd::vector<AZStd::string> m_passHierarchy;
        AZ::RPI::ViewPtr m_view;
        AZ::RPI::Scene* m_scene = nullptr;
        const AZ::Transform AtomToRos{ AZ::Transform::CreateFromQuaternion(
            AZ::Quaternion::CreateFromMatrix3x3(AZ::Matrix3x3::CreateFromRows({ 1, 0, 0 }, { 0, -1, 0 }, { 0, 0, -1 }))) };
        virtual AZStd::string GetPipelineTemplateName() const = 0; //! Returns name of pass template to use in pipeline
        virtual AZStd::string GetPipelineTypeName() const = 0; //! Type of returned data eg Color, Depth, Optical flow

    protected:
<<<<<<< HEAD
=======
        AZ::EntityId m_entityId;
>>>>>>> ba41bbaf
        AZ::RPI::RenderPipelinePtr m_pipeline;
        AZStd::string m_pipelineName;

        //! Request a frame from the rendering pipeline
        //! @param cameraPose - current camera pose from which the rendering should take place
        //! @param callback - callback function object that will be called when capture is ready.
        //!                   It's argument is readback structure containing, among other things, a captured image
        void RequestFrame(
            const AZ::Transform& cameraPose, AZStd::function<void(const AZ::RPI::AttachmentReadback::ReadbackResult& result)> callback);

        //! Request an additional frame from the rendering pipeline
        //! @param callback - callback function object that will be called when capture is ready.
        //!                   It's argument is readback structure containing, among other things, a captured image
        //! @param passName - pass name in pipeline, eg `DepthToLinearDepthPass`
        //! @param slotName - slot name in selected pass, eg `Output`
        void RequestAdditionalFrame(
            AZStd::function<void(const AZ::RPI::AttachmentReadback::ReadbackResult& result)> callback,
            const AZStd::string& passName,
            const AZStd::string& slotName);

        //! Read and setup Atom Passes
        void SetupPasses();
    };

    //! Implementation of camera sensors that runs pipeline which produces depth image
    class CameraDepthSensor : public CameraSensor
    {
    public:
        CameraDepthSensor(const CameraSensorDescription& cameraSensorDescription, const AZ::EntityId& entityId);

    private:
        AZStd::string GetPipelineTemplateName() const override;
        AZStd::string GetPipelineTypeName() const override;
    };

    //! Implementation of camera sensors that runs pipeline which produces color image
    class CameraColorSensor : public CameraSensor
    {
    public:
        CameraColorSensor(const CameraSensorDescription& cameraSensorDescription, const AZ::EntityId& entityId);

    private:
        AZStd::string GetPipelineTemplateName() const override;
        AZStd::string GetPipelineTypeName() const override;
    };

    //! Implementation of camera sensors that runs pipeline which produces color image and readbacks a depth image from pipeline
    class CameraRGBDSensor : public CameraColorSensor
    {
    public:
<<<<<<< HEAD
        CameraRGBDSensor(const CameraSensorDescription& cameraSensorDescription);
=======
        CameraRGBDSensor(const CameraSensorDescription& cameraSensorDescription, const AZ::EntityId& entityId);
>>>>>>> ba41bbaf

        // CameraSensor overrides
        void RequestMessagePublication(
            AZStd::span<std::shared_ptr<rclcpp::Publisher<sensor_msgs::msg::Image>>> publishers,
            const AZ::Transform& cameraPose,
            const std_msgs::msg::Header& header) override;

    private:
        void ReadBackDepth(AZStd::function<void(const AZ::RPI::AttachmentReadback::ReadbackResult& result)> callback);
    };
} // namespace ROS2<|MERGE_RESOLUTION|>--- conflicted
+++ resolved
@@ -28,33 +28,17 @@
     struct CameraSensorDescription
     {
         //! Constructor to create the description
-<<<<<<< HEAD
-        //! @param cameraName - name of the camera; used to differentiate cameras in a multi-camera setup
-        //! @param verticalFov - vertical field of view of camera sensor
-        //! @param width - camera image width in pixels
-        //! @param height - camera image height in pixels
-        //! @param entityId - entityId of camera sensor
-        CameraSensorDescription(const AZStd::string& cameraName, float verticalFov, int width, int height, AZ::EntityId entityId);
-=======
         //! @param cameraName - name of the camera; used to differentiate cameras in a multi-camera setup.
         //! @param configuration - configuration structure for the camera, defining its characteristics.
         CameraSensorDescription(const AZStd::string& cameraName, const CameraConfiguration& configuration);
->>>>>>> ba41bbaf
 
         const CameraConfiguration m_cameraConfiguration; //!< Configuration of the camera.
         const AZStd::string m_cameraName; //!< Camera name to differentiate cameras in a multi-camera setup.
 
-<<<<<<< HEAD
-        const float m_aspectRatio; //!< camera image aspect ratio; equal to (width / height)
-        const AZ::Matrix4x4 m_viewToClipMatrix; //!< camera view to clip space transform matrix; derived from other parameters
-        const AZStd::array<double, 9> m_cameraIntrinsics; //!< camera intrinsics; derived from other parameters
-        const AZ::EntityId m_entityId; //! Entity Id that is owning this sensor.
-=======
         const float m_aspectRatio; //!< Camera image aspect ratio; equal to (width / height).
         const AZ::Matrix4x4 m_viewToClipMatrix; //!< Camera view to clip space transform matrix; derived from other parameters.
         const AZStd::array<double, 9> m_cameraIntrinsics; //!< Camera intrinsics; derived from other parameters.
 
->>>>>>> ba41bbaf
     private:
         AZ::Matrix4x4 MakeViewToClipMatrix() const;
         AZStd::array<double, 9> MakeCameraIntrinsics() const;
@@ -106,10 +90,7 @@
         virtual AZStd::string GetPipelineTypeName() const = 0; //! Type of returned data eg Color, Depth, Optical flow
 
     protected:
-<<<<<<< HEAD
-=======
         AZ::EntityId m_entityId;
->>>>>>> ba41bbaf
         AZ::RPI::RenderPipelinePtr m_pipeline;
         AZStd::string m_pipelineName;
 
@@ -160,11 +141,7 @@
     class CameraRGBDSensor : public CameraColorSensor
     {
     public:
-<<<<<<< HEAD
-        CameraRGBDSensor(const CameraSensorDescription& cameraSensorDescription);
-=======
         CameraRGBDSensor(const CameraSensorDescription& cameraSensorDescription, const AZ::EntityId& entityId);
->>>>>>> ba41bbaf
 
         // CameraSensor overrides
         void RequestMessagePublication(
