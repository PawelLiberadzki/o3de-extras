/*
 * Copyright (c) Contributors to the Open 3D Engine Project.
 * For complete copyright and license terms please see the LICENSE at the root of this distribution.
 *
 * SPDX-License-Identifier: Apache-2.0 OR MIT
 *
 */
#pragma once

#include "ROS2SystemComponent.h"
#include <AzCore/Memory/SystemAllocator.h>
#include <AzCore/Module/Module.h>
#include <Camera/ROS2CameraSensorComponent.h>
#include <GNSS/ROS2GNSSSensorComponent.h>
#include <Imu/ROS2ImuSensorComponent.h>
#include <Lidar/LidarRegistrarSystemComponent.h>
#include <Lidar/ROS2LidarSensorComponent.h>
#include <Lidar/ROS2Lidar2DSensorComponent.h>
#include <Odometry/ROS2OdometrySensorComponent.h>
#include <ROS2/Frame/ROS2FrameComponent.h>
#include <ROS2/Manipulation/JointMotorControllerComponent.h>
#include <ROS2/Manipulation/JointPublisherComponent.h>
#include <ROS2/Manipulation/ManipulatorControllerComponent.h>
#include <ROS2/Manipulation/ManualMotorControllerComponent.h>
#include <ROS2/Manipulation/PidMotorControllerComponent.h>
#include <RobotControl/Controllers/AckermannController/AckermannControlComponent.h>
#include <RobotControl/Controllers/RigidBodyController/RigidBodyTwistControlComponent.h>
#include <RobotControl/Controllers/SkidSteeringController/SkidSteeringControlComponent.h>
#include <RobotControl/ROS2RobotControlComponent.h>
#include <RobotImporter/ROS2RobotImporterSystemComponent.h>
#include <Spawner/ROS2SpawnPointComponent.h>
#include <Spawner/ROS2SpawnerComponent.h>
#include <VehicleDynamics/ModelComponents/AckermannModelComponent.h>
#include <VehicleDynamics/ModelComponents/SkidSteeringModelComponent.h>
#include <VehicleDynamics/VehicleModelComponent.h>
#include <VehicleDynamics/WheelControllerComponent.h>

namespace ROS2
{
    class ROS2ModuleInterface : public AZ::Module
    {
    public:
        AZ_RTTI(ROS2ModuleInterface, "{8b5567cb-1de9-49af-9cd4-9750d4abcd6b}", AZ::Module);
        AZ_CLASS_ALLOCATOR(ROS2ModuleInterface, AZ::SystemAllocator);

        ROS2ModuleInterface()
        {
            // Push results of [MyComponent]::CreateDescriptor() into m_descriptors here.
            // Add ALL components descriptors associated with this gem to m_descriptors.
            // This will associate the AzTypeInfo information for the components with the SerializeContext, BehaviorContext and EditContext.
            // This happens through the [MyComponent]::Reflect() function.
            m_descriptors.insert(
                m_descriptors.end(),
<<<<<<< HEAD
                {
                    ROS2SystemComponent::CreateDescriptor(),
                    LidarRegistrarSystemComponent::CreateDescriptor(),
                    ROS2RobotImporterSystemComponent::CreateDescriptor(),
                    ROS2SensorComponent::CreateDescriptor(),
                    ROS2ImuSensorComponent::CreateDescriptor(),
                    ROS2GNSSSensorComponent::CreateDescriptor(),
                    ROS2LidarSensorComponent::CreateDescriptor(),
                    ROS2OdometrySensorComponent::CreateDescriptor(),
                    ROS2FrameComponent::CreateDescriptor(),
                    ROS2RobotControlComponent::CreateDescriptor(),
                    ROS2CameraSensorComponent::CreateDescriptor(),
                    AckermannControlComponent::CreateDescriptor(),
                    RigidBodyTwistControlComponent::CreateDescriptor(),
                    SkidSteeringControlComponent::CreateDescriptor(),
                    ROS2CameraSensorComponent::CreateDescriptor(),
                    ROS2SpawnerComponent::CreateDescriptor(),
                    ROS2SpawnPointComponent::CreateDescriptor(),
                    VehicleDynamics::AckermannVehicleModelComponent::CreateDescriptor(),
                    VehicleDynamics::WheelControllerComponent::CreateDescriptor(),
                    VehicleDynamics::SkidSteeringModelComponent::CreateDescriptor(),
                    JointMotorControllerComponent::CreateDescriptor(),
                    ManualMotorControllerComponent::CreateDescriptor(),
                    JointPublisherComponent::CreateDescriptor(),
                    ManipulatorControllerComponent::CreateDescriptor(),
                    PidMotorControllerComponent::CreateDescriptor(),
                });
=======
                { ROS2SystemComponent::CreateDescriptor(),
                  LidarRegistrarSystemComponent::CreateDescriptor(),
                  ROS2RobotImporterSystemComponent::CreateDescriptor(),
                  ROS2SensorComponent::CreateDescriptor(),
                  ROS2ImuSensorComponent::CreateDescriptor(),
                  ROS2GNSSSensorComponent::CreateDescriptor(),
                  ROS2LidarSensorComponent::CreateDescriptor(),
                  ROS2Lidar2DSensorComponent::CreateDescriptor(),
                  ROS2OdometrySensorComponent::CreateDescriptor(),
                  ROS2FrameComponent::CreateDescriptor(),
                  ROS2RobotControlComponent::CreateDescriptor(),
                  ROS2CameraSensorComponent::CreateDescriptor(),
                  AckermannControlComponent::CreateDescriptor(),
                  RigidBodyTwistControlComponent::CreateDescriptor(),
                  SkidSteeringControlComponent::CreateDescriptor(),
                  ROS2SpawnerComponent::CreateDescriptor(),
                  ROS2SpawnPointComponent::CreateDescriptor(),
                  VehicleDynamics::AckermannVehicleModelComponent::CreateDescriptor(),
                  VehicleDynamics::WheelControllerComponent::CreateDescriptor(),
                  VehicleDynamics::SkidSteeringModelComponent::CreateDescriptor(),
                  MotorizedJointComponent::CreateDescriptor() });
>>>>>>> 46679f90
        }

        //! Add required SystemComponents to the SystemEntity.
        AZ::ComponentTypeList GetRequiredSystemComponents() const override
        {
            return AZ::ComponentTypeList{
                azrtti_typeid<ROS2SystemComponent>(),
                azrtti_typeid<LidarRegistrarSystemComponent>(),
                azrtti_typeid<ROS2RobotImporterSystemComponent>(),
            };
        }
    };
} // namespace ROS2<|MERGE_RESOLUTION|>--- conflicted
+++ resolved
@@ -51,7 +51,6 @@
             // This happens through the [MyComponent]::Reflect() function.
             m_descriptors.insert(
                 m_descriptors.end(),
-<<<<<<< HEAD
                 {
                     ROS2SystemComponent::CreateDescriptor(),
                     LidarRegistrarSystemComponent::CreateDescriptor(),
@@ -60,6 +59,7 @@
                     ROS2ImuSensorComponent::CreateDescriptor(),
                     ROS2GNSSSensorComponent::CreateDescriptor(),
                     ROS2LidarSensorComponent::CreateDescriptor(),
+                    ROS2Lidar2DSensorComponent::CreateDescriptor(),
                     ROS2OdometrySensorComponent::CreateDescriptor(),
                     ROS2FrameComponent::CreateDescriptor(),
                     ROS2RobotControlComponent::CreateDescriptor(),
@@ -79,29 +79,6 @@
                     ManipulatorControllerComponent::CreateDescriptor(),
                     PidMotorControllerComponent::CreateDescriptor(),
                 });
-=======
-                { ROS2SystemComponent::CreateDescriptor(),
-                  LidarRegistrarSystemComponent::CreateDescriptor(),
-                  ROS2RobotImporterSystemComponent::CreateDescriptor(),
-                  ROS2SensorComponent::CreateDescriptor(),
-                  ROS2ImuSensorComponent::CreateDescriptor(),
-                  ROS2GNSSSensorComponent::CreateDescriptor(),
-                  ROS2LidarSensorComponent::CreateDescriptor(),
-                  ROS2Lidar2DSensorComponent::CreateDescriptor(),
-                  ROS2OdometrySensorComponent::CreateDescriptor(),
-                  ROS2FrameComponent::CreateDescriptor(),
-                  ROS2RobotControlComponent::CreateDescriptor(),
-                  ROS2CameraSensorComponent::CreateDescriptor(),
-                  AckermannControlComponent::CreateDescriptor(),
-                  RigidBodyTwistControlComponent::CreateDescriptor(),
-                  SkidSteeringControlComponent::CreateDescriptor(),
-                  ROS2SpawnerComponent::CreateDescriptor(),
-                  ROS2SpawnPointComponent::CreateDescriptor(),
-                  VehicleDynamics::AckermannVehicleModelComponent::CreateDescriptor(),
-                  VehicleDynamics::WheelControllerComponent::CreateDescriptor(),
-                  VehicleDynamics::SkidSteeringModelComponent::CreateDescriptor(),
-                  MotorizedJointComponent::CreateDescriptor() });
->>>>>>> 46679f90
         }
 
         //! Add required SystemComponents to the SystemEntity.
